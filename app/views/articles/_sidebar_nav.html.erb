<nav class="mb-6" id="sidebar-nav" aria-label="Primary sidebar nav">
  <% if user_signed_in? %>
    <a class="crayons-link crayons-link--block mb-2 flex break-word items-start" id="sidebar-profile" href="#">
      <span class="crayons-avatar crayons-avatar--xl shrink-0 mr-2">
        <img src="" class="crayons-avatar__image" id="sidebar-profile--avatar" alt="" width="48" height="48">
      </span>

      <div class="flex-1">
        <h4 class="fs-base fw-bold" id="sidebar-profile--name"></h4>
        <small class="fs-s opacity-75" id="sidebar-profile--username"></small>
      </div>
    </a>
  <% end %>
  <% unless user_signed_in? %>
    <a href="<%= sign_up_path %>" class="crayons-link crayons-link--block fw-bold">
      <%= inline_svg_tag("twemoji/handshake.svg", aria: true, class: "crayons-icon crayons-icon--default", title: "Sign In/Up") %>
      Sign In/Up
    </a>
  <% end %>
  <% if false # Let's bring it when ready %>
    <a href="/" class="crayons-link crayons-link--block">
      <%= inline_svg_tag("twemoji/house.svg", aria: true, class: "crayons-icon crayons-icon--default", title: "Home") %>
      Home
    </a>
  <% end %>

<<<<<<< HEAD
  <% if user_signed_in? %>
    <a href="<%= readinglist_path %>" class="crayons-link crayons-link--block">
      <%= inline_svg_tag("twemoji/drawer.svg", aria: true, class: "crayons-icon crayons-icon--default", title: "Reading list") %>
      Reading list <span id="reading-list-count" class="crayons-indicator"></span>
    </a>
  <% end %>
  <a href="<%= listings_path %>" class="crayons-link crayons-link--block">
    <%= inline_svg_tag("twemoji/listing.svg", aria: true, class: "crayons-icon crayons-icon--default", title: "Listings") %>
    Listings
  </a>
  <a href="/benefits" class="crayons-link crayons-link--block">
    <img src="https://emojipedia-us.s3.dualstack.us-west-1.amazonaws.com/thumbs/240/twitter/259/wrapped-gift_1f381.png" style="width: 24px;margin-right:9px" />
    Benefits
  </a>
  <a href="/support" class="crayons-link crayons-link--block">
    <img src="https://emojipedia-us.s3.dualstack.us-west-1.amazonaws.com/thumbs/240/twitter/259/handshake_1f91d.png" style="width: 24px;margin-right:9px" />
    Support
  </a>
  
  <a href="<%= pod_path %>" class="crayons-link crayons-link--block" style="display:none">
    <%= inline_svg_tag("twemoji/mic.svg", aria: true, class: "crayons-icon crayons-icon--default", title: "Podcasts") %>
    Podcasts
  </a>
  <a href="<%= videos_path %>" class="crayons-link crayons-link--block" style="display:none">
    <%= inline_svg_tag("twemoji/camera.svg", aria: true, class: "crayons-icon crayons-icon--default", title: "Videos") %>
    Videos
  </a>
  <a href="<%= tags_path %>" class="crayons-link crayons-link--block">
    <%= inline_svg_tag("twemoji/tag.svg", aria: true, class: "crayons-icon crayons-icon--default", title: "Tags") %>
    Tags
  </a>
=======
  <div class="sidebar-navigation-links">
    <% NavigationLink.ordered[0..4].each do |link| %>
      <%= render "articles/sidebar_nav_link", link: link %>
    <% end %>
>>>>>>> 66b14fc0

    <% if NavigationLink.all.length > 5 %>
      <a href="javascript:void(0)" class="crayons-link crayons-link--secondary crayons-link--block crayons-link--block--indented fs-s" id="main-nav-more-trigger">More...</a>

<<<<<<< HEAD
  <div class="hidden" id="main-nav-more">
    <a href="/code-of-conduct" class="crayons-link crayons-link--block">
      <%= inline_svg_tag("twemoji/thumb-up.svg", aria: true, class: "crayons-icon crayons-icon--default", title: "Code of Conduct") %>
      Code of Conduct
    </a>
    <a href="/faq" class="crayons-link crayons-link--block">
      <%= inline_svg_tag("twemoji/bulb.svg", aria: true, class: "crayons-icon crayons-icon--default", title: "FAQ") %>
      FAQ
    </a>
    <% if SiteConfig.shop_url.present? %>
    <a href="<%= SiteConfig.shop_url %>" class="crayons-link crayons-link--block">
      <%= inline_svg_tag("twemoji/shopping.svg", aria: true, class: "crayons-icon crayons-icon--default", title: "Shop") %>
      <%= community_name %> Shop
    </a>
    <% end %>
    <a href="/sponsors" class="crayons-link crayons-link--block" style="display:none">
      <%= inline_svg_tag("twemoji/heart.svg", aria: true, class: "crayons-icon crayons-icon--default", title: "Sponsors") %>
      Sponsors
    </a>
    <a href="/about" class="crayons-link crayons-link--block">
      <img src="<%= SiteConfig.logo_png %>" style="width: 24px;margin-right:9px" />
      About
    </a>
    <a href="/privacy" class="crayons-link crayons-link--block">
      <%= inline_svg_tag("twemoji/smart.svg", aria: true, class: "crayons-icon crayons-icon--default", title: "Privacy policy") %>
      Privacy policy
    </a>
    <a href="/terms" class="crayons-link crayons-link--block">
      <%= inline_svg_tag("twemoji/look.svg", aria: true, class: "crayons-icon crayons-icon--default", title: "Terms of use") %>
      Terms of use
    </a>
    <a href="/contact" class="crayons-link crayons-link--block">
      <%= inline_svg_tag("twemoji/contact.svg", aria: true, class: "crayons-icon crayons-icon--default", title: "Contact") %>
      Contact
    </a>
    <div class="flex justify-around p-4 mt-4 border-solid border-0 border-t-1 border-base-10">
      <%= render partial: "layouts/social_media" %>
    </div>
=======
      <div class="hidden" id="main-nav-more">
        <% NavigationLink.ordered[5..].each do |link| %>
          <%= render "articles/sidebar_nav_link", link: link %>
        <% end %>
      </div>
>>>>>>> 66b14fc0
  </div>
  <% end %>
</nav>

<nav class="sidebar-tags-browser mb-6 overflow-y-auto scrolling-touch" aria-label="Secondary sidebar nav">
  <% if user_signed_in? %>
    <header class="fs-xs color-base-50 ff-monospace fw-bold p-2">MY TAGS</header>
    <div id="sidebar-nav-followed-tags" class="sidebar-nav-followed-tags"></div>
  <% end %>
  <div id="sidebar-nav-default-tags" class="sidebar-nav-default-tags <%= "showing" unless user_signed_in? %>">
    <header id="tag-separator" class="fs-xs color-base-50 ff-monospace fw-bold p-2">
      <% if user_signed_in? %>
        OTHER POPULAR TAGS
      <% else %>
        DESIGN YOUR EXPERIENCE
      <% end %>
    </header>
    <% Tag.where(supported: true).order(hotness_score: :desc).limit(30).pluck(:id, :name).each do |tag_array| %>
      <div class="sidebar-nav-element" id="default-sidebar-element-<%= tag_array.second %>">
        <a class="crayons-link crayons-link--block" href="<%= tag_path(tag_array.second) %>">
          #<%= tag_array.second %>
        </a>
        <a class="follow-action-button sidebar-nav-link-follow crayons-btn crayons-btn--s crayons-btn--secondary_"
          href="#" id="sidebar-nav-link-follow-<%= tag_array.second %>"
          data-info='{"id":<%= tag_array.first %>,"className":"Tag"}'>
          Follow
        </a>
      </div>
    <% end %>
</nav><|MERGE_RESOLUTION|>--- conflicted
+++ resolved
@@ -24,94 +24,19 @@
     </a>
   <% end %>
 
-<<<<<<< HEAD
-  <% if user_signed_in? %>
-    <a href="<%= readinglist_path %>" class="crayons-link crayons-link--block">
-      <%= inline_svg_tag("twemoji/drawer.svg", aria: true, class: "crayons-icon crayons-icon--default", title: "Reading list") %>
-      Reading list <span id="reading-list-count" class="crayons-indicator"></span>
-    </a>
-  <% end %>
-  <a href="<%= listings_path %>" class="crayons-link crayons-link--block">
-    <%= inline_svg_tag("twemoji/listing.svg", aria: true, class: "crayons-icon crayons-icon--default", title: "Listings") %>
-    Listings
-  </a>
-  <a href="/benefits" class="crayons-link crayons-link--block">
-    <img src="https://emojipedia-us.s3.dualstack.us-west-1.amazonaws.com/thumbs/240/twitter/259/wrapped-gift_1f381.png" style="width: 24px;margin-right:9px" />
-    Benefits
-  </a>
-  <a href="/support" class="crayons-link crayons-link--block">
-    <img src="https://emojipedia-us.s3.dualstack.us-west-1.amazonaws.com/thumbs/240/twitter/259/handshake_1f91d.png" style="width: 24px;margin-right:9px" />
-    Support
-  </a>
-  
-  <a href="<%= pod_path %>" class="crayons-link crayons-link--block" style="display:none">
-    <%= inline_svg_tag("twemoji/mic.svg", aria: true, class: "crayons-icon crayons-icon--default", title: "Podcasts") %>
-    Podcasts
-  </a>
-  <a href="<%= videos_path %>" class="crayons-link crayons-link--block" style="display:none">
-    <%= inline_svg_tag("twemoji/camera.svg", aria: true, class: "crayons-icon crayons-icon--default", title: "Videos") %>
-    Videos
-  </a>
-  <a href="<%= tags_path %>" class="crayons-link crayons-link--block">
-    <%= inline_svg_tag("twemoji/tag.svg", aria: true, class: "crayons-icon crayons-icon--default", title: "Tags") %>
-    Tags
-  </a>
-=======
   <div class="sidebar-navigation-links">
     <% NavigationLink.ordered[0..4].each do |link| %>
       <%= render "articles/sidebar_nav_link", link: link %>
     <% end %>
->>>>>>> 66b14fc0
 
     <% if NavigationLink.all.length > 5 %>
       <a href="javascript:void(0)" class="crayons-link crayons-link--secondary crayons-link--block crayons-link--block--indented fs-s" id="main-nav-more-trigger">More...</a>
 
-<<<<<<< HEAD
-  <div class="hidden" id="main-nav-more">
-    <a href="/code-of-conduct" class="crayons-link crayons-link--block">
-      <%= inline_svg_tag("twemoji/thumb-up.svg", aria: true, class: "crayons-icon crayons-icon--default", title: "Code of Conduct") %>
-      Code of Conduct
-    </a>
-    <a href="/faq" class="crayons-link crayons-link--block">
-      <%= inline_svg_tag("twemoji/bulb.svg", aria: true, class: "crayons-icon crayons-icon--default", title: "FAQ") %>
-      FAQ
-    </a>
-    <% if SiteConfig.shop_url.present? %>
-    <a href="<%= SiteConfig.shop_url %>" class="crayons-link crayons-link--block">
-      <%= inline_svg_tag("twemoji/shopping.svg", aria: true, class: "crayons-icon crayons-icon--default", title: "Shop") %>
-      <%= community_name %> Shop
-    </a>
-    <% end %>
-    <a href="/sponsors" class="crayons-link crayons-link--block" style="display:none">
-      <%= inline_svg_tag("twemoji/heart.svg", aria: true, class: "crayons-icon crayons-icon--default", title: "Sponsors") %>
-      Sponsors
-    </a>
-    <a href="/about" class="crayons-link crayons-link--block">
-      <img src="<%= SiteConfig.logo_png %>" style="width: 24px;margin-right:9px" />
-      About
-    </a>
-    <a href="/privacy" class="crayons-link crayons-link--block">
-      <%= inline_svg_tag("twemoji/smart.svg", aria: true, class: "crayons-icon crayons-icon--default", title: "Privacy policy") %>
-      Privacy policy
-    </a>
-    <a href="/terms" class="crayons-link crayons-link--block">
-      <%= inline_svg_tag("twemoji/look.svg", aria: true, class: "crayons-icon crayons-icon--default", title: "Terms of use") %>
-      Terms of use
-    </a>
-    <a href="/contact" class="crayons-link crayons-link--block">
-      <%= inline_svg_tag("twemoji/contact.svg", aria: true, class: "crayons-icon crayons-icon--default", title: "Contact") %>
-      Contact
-    </a>
-    <div class="flex justify-around p-4 mt-4 border-solid border-0 border-t-1 border-base-10">
-      <%= render partial: "layouts/social_media" %>
-    </div>
-=======
       <div class="hidden" id="main-nav-more">
         <% NavigationLink.ordered[5..].each do |link| %>
           <%= render "articles/sidebar_nav_link", link: link %>
         <% end %>
       </div>
->>>>>>> 66b14fc0
   </div>
   <% end %>
 </nav>
